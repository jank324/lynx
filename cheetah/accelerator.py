--- conflicted
+++ resolved
@@ -1009,40 +1009,22 @@
         delta_energy = self.voltage * torch.cos(phi)
 
         T566 = 1.5 * self.length * igamma2 / beta0**3
-<<<<<<< HEAD
         T556 = 0.0
         T555 = 0.0
+    
         if any(incoming.energy + delta_energy > 0):
-=======
-        T556 = 0
-        T555 = 0
-
-        if incoming.energy + delta_energy > 0:
->>>>>>> 42dbebfe
             k = 2 * torch.pi * self.frequency / constants.speed_of_light
             outgoing_energy = incoming.energy + delta_energy
             g1 = outgoing_energy / electron_mass_eV
             beta1 = torch.sqrt(1 - 1 / g1**2)
 
             if isinstance(incoming, ParameterBeam):
-<<<<<<< HEAD
-                outgoing_mu[:, 5] = (
-                    incoming._mu[:, 5]
-                    + incoming.energy * beta0 / (outgoing_energy * beta1)
-                    + self.voltage
-                    * beta0
-                    / (outgoing_energy * beta1)
-                    * (torch.cos(incoming._mu[:, 4] * beta0 * k + phi) - torch.cos(phi))
+                outgoing_mu[:, 5] = incoming._mu[:, 5] * incoming.energy * beta0 / (
+                    outgoing_energy * beta1
+                ) + self.voltage * beta0 / (outgoing_energy * beta1) * (
+                    torch.cos(-incoming._mu[:, 4] * beta0 * k + phi) - torch.cos(phi)
                 )
                 outgoing_cov[:, 5, 5] = incoming._cov[:, 5, 5]
-                # outgoing_cov[5, 5] = (
-                #     incoming._cov[5, 5]
-                #     + incoming.energy * beta0 / (outgoing_energy * beta1)
-                #     + self.voltage
-                #     * beta0
-                #     / (outgoing_energy * beta1)
-                #     * (torch.cos(incoming._mu[4] * beta0 * k + phi) - torch.cos(phi))
-                # )
             else:  # ParticleBeam
                 outgoing_particles[:, :, 5] = (
                     incoming.particles[:, :, 5]
@@ -1061,25 +1043,6 @@
                         )
                         - torch.cos(phi).unsqueeze(-1)
                     )
-=======
-                outgoing_mu[5] = incoming._mu[5] * incoming.energy * beta0 / (
-                    outgoing_energy * beta1
-                ) + self.voltage * beta0 / (outgoing_energy * beta1) * (
-                    torch.cos(-incoming._mu[4] * beta0 * k + phi) - torch.cos(phi)
-                )
-                outgoing_cov[5, 5] = incoming._cov[5, 5]
-
-            else:  # ParticleBeam
-                outgoing_particles[:, 5] = incoming.particles[
-                    :, 5
-                ] * incoming.energy * beta0 / (
-                    outgoing_energy * beta1
-                ) + self.voltage * beta0 / (
-                    outgoing_energy * beta1
-                ) * (
-                    torch.cos(-incoming.particles[:, 4] * beta0 * k + phi)
-                    - torch.cos(phi)
->>>>>>> 42dbebfe
                 )
 
             dgamma = self.voltage / electron_mass_eV
@@ -1122,17 +1085,10 @@
                 )
 
             if isinstance(incoming, ParameterBeam):
-<<<<<<< HEAD
-                outgoing_mu[:, 4] = (
+                outgoing_mu[:, 4] = incoming._mu[:, 4] + (
                     T566 * incoming._mu[:, 5] ** 2
                     + T556 * incoming._mu[:, 4] * incoming._mu[:, 5]
                     + T555 * incoming._mu[:, 4] ** 2
-=======
-                outgoing_mu[4] = incoming._mu[4] + (
-                    T566 * incoming._mu[5] ** 2
-                    + T556 * incoming._mu[4] * incoming._mu[5]
-                    + T555 * incoming._mu[4] ** 2
->>>>>>> 42dbebfe
                 )
                 outgoing_cov[:, 4, 4] = (
                     T566 * incoming._cov[:, 5, 5] ** 2
@@ -1146,17 +1102,10 @@
                 )
                 outgoing_cov[:, 5, 4] = outgoing_cov[:, 4, 5]
             else:  # ParticleBeam
-<<<<<<< HEAD
-                outgoing_particles[:, :, 4] = (
+                outgoing_particles[:, :, 4] = incoming.particles[:, :, 4] + (
                     T566.unsqueeze(-1) * incoming.particles[:, :, 5] ** 2
                     + T556 * incoming.particles[:, :, 4] * incoming.particles[:, :, 5]
                     + T555 * incoming.particles[:, :, 4] ** 2
-=======
-                outgoing_particles[:, 4] = incoming.particles[:, 4] + (
-                    T566 * incoming.particles[:, 5] ** 2
-                    + T556 * incoming.particles[:, 4] * incoming.particles[:, 5]
-                    + T555 * incoming.particles[:, 4] ** 2
->>>>>>> 42dbebfe
                 )
 
         if isinstance(incoming, ParameterBeam):
